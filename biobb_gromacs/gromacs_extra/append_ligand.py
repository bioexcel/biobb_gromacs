--- conflicted
+++ resolved
@@ -189,15 +189,8 @@
             top_lines.insert(at_index + 5, "; Ligand position restraints" + "\n")
             top_lines.insert(at_index + 6, "#ifdef " + self.posres_name + "\n")
             top_lines.insert(
-<<<<<<< HEAD
-                at_index + 7,
-                '#include "'
-                + str(Path(self.io_dict["in"].get("input_posres_itp_path", "")).name)
-                + '"\n',
-=======
                 index + 7,
                 '#include "' + str(Path(self.io_dict["in"].get("input_posres_itp_path", "")).name) + '"\n',
->>>>>>> 178f634c
             )
             top_lines.insert(at_index + 8, "#endif" + "\n")
             top_lines.insert(at_index + 9, "\n")
